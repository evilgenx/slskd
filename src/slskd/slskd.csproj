--- conflicted
+++ resolved
@@ -69,11 +69,7 @@
       <PrivateAssets>all</PrivateAssets>
       <IncludeAssets>runtime; build; native; contentfiles; analyzers; buildtransitive</IncludeAssets>
     </PackageReference>
-<<<<<<< HEAD
-    <PackageReference Include="Soulseek" Version="4.3.0" />
-=======
     <PackageReference Include="Soulseek" Version="4.4.0" />
->>>>>>> a32cc978
     <PackageReference Include="StyleCop.Analyzers" Version="1.2.0-beta.354">
       <PrivateAssets>all</PrivateAssets>
       <IncludeAssets>runtime; build; native; contentfiles; analyzers; buildtransitive</IncludeAssets>
