import React, { useMemo }  from 'react';

import SearchListRow from './SearchListRow';
import ErrorSegment from '../../Shared/ErrorSegment';
import Switch from '../../Shared/Switch';

import {
  Card,
  Table,
  Icon,
  Loader,
  Segment,
  Header,
  List,
} from 'semantic-ui-react';

const SearchList = ({
  connecting = false,
  error = undefined,
  searches = {},
  onRemove = () => { },
  onStop = () => { },
}) => {
  const searchCount = useMemo(() => {
    return Object.values(searches).length
  }, [searches])

  return (
    <Card className='search-list-card' raised>
      <Card.Content>
        <div>
          <Switch
            connecting={connecting && <Loader active inline='centered' size='small'/>}
            error={error && <ErrorSegment caption={error} />}
          >
            <List>
              <List.Item>
<<<<<<< HEAD
                <Table size='large'>
                  <Table.Header>
                    <Table.Row>
                      <Table.HeaderCell className="search-list-action"><Icon name="info circle"/></Table.HeaderCell>
                      <Table.HeaderCell className="search-list-phrase">Search</Table.HeaderCell>
                      <Table.HeaderCell className="search-list-files">Files</Table.HeaderCell>
                      <Table.HeaderCell className="search-list-locked">Locked</Table.HeaderCell>
                      <Table.HeaderCell className="search-list-responses">Responses</Table.HeaderCell>
                      <Table.HeaderCell className="search-list-started">Ended</Table.HeaderCell>
                      <Table.HeaderCell className="search-list-action"></Table.HeaderCell>
                    </Table.Row>
                  </Table.Header>
                  <Table.Body>
                    {Object.values(searches)
                      .sort((a, b) => (new Date(b.startedAt) - new Date(a.startedAt)))
                      .map((search, index) => <SearchListRow
                        search={search}
                        key={index}
                        onRemove={onRemove}
                        onStop={onStop}
                      />)}
                  </Table.Body>
                </Table>
=======
                <Switch
                  noSearches={!searchCount && 
                    <Segment basic style={{opacity: .5}} textAlign='center'>No searches to display</Segment>
                  }
                >
                  <Table size='large'>
                    <Table.Header>
                      <Table.Row>
                        <Table.HeaderCell className="search-list-action"><Icon name="info circle"/></Table.HeaderCell>
                        <Table.HeaderCell className="search-list-phrase">Search</Table.HeaderCell>
                        <Table.HeaderCell className="search-list-files">Files</Table.HeaderCell>
                        <Table.HeaderCell className="search-list-locked">Locked</Table.HeaderCell>
                        <Table.HeaderCell className="search-list-responses">Responses</Table.HeaderCell>
                        <Table.HeaderCell className="search-list-started">Ended</Table.HeaderCell>
                        <Table.HeaderCell className="search-list-action"></Table.HeaderCell>
                      </Table.Row>
                    </Table.Header>
                    <Table.Body>
                      {Object.values(searches)
                        .sort((a, b) => (new Date(b.startedAt) - new Date(a.startedAt)))
                        .map((search, index) => <SearchListRow
                          search={search}
                          key={index}
                          onRemove={onRemove}
                          onStop={onStop}
                        />)}
                    </Table.Body>
                  </Table>
                </Switch>
>>>>>>> c9968c85
              </List.Item>
            </List>
          </Switch>
        </div>
      </Card.Content>
    </Card>
  )
};

export default SearchList;<|MERGE_RESOLUTION|>--- conflicted
+++ resolved
@@ -35,7 +35,6 @@
           >
             <List>
               <List.Item>
-<<<<<<< HEAD
                 <Table size='large'>
                   <Table.Header>
                     <Table.Row>
@@ -59,37 +58,6 @@
                       />)}
                   </Table.Body>
                 </Table>
-=======
-                <Switch
-                  noSearches={!searchCount && 
-                    <Segment basic style={{opacity: .5}} textAlign='center'>No searches to display</Segment>
-                  }
-                >
-                  <Table size='large'>
-                    <Table.Header>
-                      <Table.Row>
-                        <Table.HeaderCell className="search-list-action"><Icon name="info circle"/></Table.HeaderCell>
-                        <Table.HeaderCell className="search-list-phrase">Search</Table.HeaderCell>
-                        <Table.HeaderCell className="search-list-files">Files</Table.HeaderCell>
-                        <Table.HeaderCell className="search-list-locked">Locked</Table.HeaderCell>
-                        <Table.HeaderCell className="search-list-responses">Responses</Table.HeaderCell>
-                        <Table.HeaderCell className="search-list-started">Ended</Table.HeaderCell>
-                        <Table.HeaderCell className="search-list-action"></Table.HeaderCell>
-                      </Table.Row>
-                    </Table.Header>
-                    <Table.Body>
-                      {Object.values(searches)
-                        .sort((a, b) => (new Date(b.startedAt) - new Date(a.startedAt)))
-                        .map((search, index) => <SearchListRow
-                          search={search}
-                          key={index}
-                          onRemove={onRemove}
-                          onStop={onStop}
-                        />)}
-                    </Table.Body>
-                  </Table>
-                </Switch>
->>>>>>> c9968c85
               </List.Item>
             </List>
           </Switch>
